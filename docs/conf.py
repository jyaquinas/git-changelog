import os

import toml
from recommonmark.transform import AutoStructify

metadata = toml.load(os.path.join(os.path.dirname(os.path.dirname(__file__)), "pyproject.toml"))["tool"]["poetry"]
project = metadata["name"]
repository = metadata["repository"].rstrip("/")
year = "2018"
author = metadata["authors"][0]
copyright = "{0}, {1}".format(year, author)
version = release = metadata["version"]
master_doc = "index"

<<<<<<< HEAD
extensions = [
    "sphinx.ext.autodoc",
    "sphinx.ext.napoleon",
    "sphinx.ext.viewcode",
    "recommonmark",
]
=======
extensions = ["sphinx.ext.autodoc", "sphinx.ext.napoleon", "sphinx.ext.viewcode", "recommonmark"]
>>>>>>> 4166e5dc

# Auto-documentation directives in RST files
autodoc_default_options = {"members": None, "special-members": "__init__", "exclude-members": "__weakref__"}

# ReadTheDocs theme for local builds
on_rtd = os.environ.get("READTHEDOCS", None) == "True"
if not on_rtd:
    html_theme = "sphinx_rtd_theme"

# Some rendering options
html_last_updated_fmt = "%b %d, %Y"
html_context = {"extra_css_files": ["_static/extra.css"]}
html_static_path = ["extra.css"]

# Google Style docstrings
napoleon_use_ivar = True
napoleon_use_rtype = False
napoleon_use_param = False


# Documentation in Markdown
def setup(app):
    app.add_config_value(
        "recommonmark_config",
        {
            # "url_resolver": lambda url: repository + "/tree/master/docs/" + url,
            "auto_toc_tree_section": "Welcome to {}'s documentation!".format(metadata["name"])
        },
        True,
    )
    app.add_transform(AutoStructify)<|MERGE_RESOLUTION|>--- conflicted
+++ resolved
@@ -12,16 +12,7 @@
 version = release = metadata["version"]
 master_doc = "index"
 
-<<<<<<< HEAD
-extensions = [
-    "sphinx.ext.autodoc",
-    "sphinx.ext.napoleon",
-    "sphinx.ext.viewcode",
-    "recommonmark",
-]
-=======
 extensions = ["sphinx.ext.autodoc", "sphinx.ext.napoleon", "sphinx.ext.viewcode", "recommonmark"]
->>>>>>> 4166e5dc
 
 # Auto-documentation directives in RST files
 autodoc_default_options = {"members": None, "special-members": "__init__", "exclude-members": "__weakref__"}
