--- conflicted
+++ resolved
@@ -43,16 +43,6 @@
 
 check-safety:
   <<: *quality
-<<<<<<< HEAD
-  before_script:
-    - apt-get update
-    - apt-get install -y python-enchant
-    - pip install poetry
-    - poetry config settings.virtualenvs.in-project true
-    - poetry install -vv
-    - poetry --version
-=======
->>>>>>> 4166e5dc
   script: make check-safety
 
 # Tests jobs
